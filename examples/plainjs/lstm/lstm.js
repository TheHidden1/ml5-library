// Generate Text with a LSTM

<<<<<<< HEAD

let lstmKernel1, lstmBias1, lstmKernel2, lstmBias2, fullyConnectedBiases, fullyConnectedWeights;

let checkpointsLoaded = false;
let math = new deeplearn.NDArrayMathGPU();

let text = hamlet.toLowerCase();
let maxlen = 40;

let char_indices =  {' ': 0, '!': 1, '&': 2, "'": 3, ',': 4, '-': 5, '.': 6, '1': 7, '2': 8, ':': 9, ';': 10, '?': 11, '[': 12, ']': 13, 'a': 14, 'b': 15, 'c': 16, 'd': 17, 'e': 18, 'f': 19, 'g': 20, 'h': 21, 'i': 22, 'j': 23, 'k': 24, 'l': 25, 'm': 26, 'n': 27, 'o': 28, 'p': 29, 'q': 30, 'r': 31, 's': 32, 't': 33, 'u': 34, 'v': 35, 'w': 36, 'x': 37, 'y': 38, 'z': 39}
let indices_char = {0: ' ', 1: '!', 2: '&', 3: "'", 4: ',', 5: '-', 6: '.', 7: '1', 8: '2', 9: ':', 10: ';', 11: '?', 12: '[', 13: ']', 14: 'a', 15: 'b', 16: 'c', 17: 'd', 18: 'e', 19: 'f', 20: 'g', 21: 'h', 22: 'i', 23: 'j', 24: 'k', 25: 'l', 26: 'm', 27: 'n', 28: 'o', 29: 'p', 30: 'q', 31: 'r', 32: 's', 33: 't', 34: 'u', 35: 'v', 36: 'w', 37: 'x', 38: 'y', 39: 'z'};
=======
let math = new deeplearn.NDArrayMathGPU();
let reader;
let lstmKernel1, lstmBias1, lstmKernel2, lstmBias2, fullyConnectedBiases, fullyConnectedWeights;
let checkpointsLoaded;

let char_indices = { ' ': 0, '!': 1, '&': 2, "'": 3, ',': 4, '-': 5, '.': 6, '1': 7, '2': 8, ':': 9, ';': 10, '?': 11, '[': 12, ']': 13, 'a': 14, 'b': 15, 'c': 16, 'd': 17, 'e': 18, 'f': 19, 'g': 20, 'h': 21, 'i': 22, 'j': 23, 'k': 24, 'l': 25, 'm': 26, 'n': 27, 'o': 28, 'p': 29, 'q': 30, 'r': 31, 's': 32, 't': 33, 'u': 34, 'v': 35, 'w': 36, 'x': 37, 'y': 38, 'z': 39 }
let indices_char = { 0: ' ', 1: '!', 2: '&', 3: "'", 4: ',', 5: '-', 6: '.', 7: '1', 8: '2', 9: ':', 10: ';', 11: '?', 12: '[', 13: ']', 14: 'a', 15: 'b', 16: 'c', 17: 'd', 18: 'e', 19: 'f', 20: 'g', 21: 'h', 22: 'i', 23: 'j', 24: 'k', 25: 'l', 26: 'm', 27: 'n', 28: 'o', 29: 'p', 30: 'q', 31: 'r', 32: 's', 33: 't', 34: 'u', 35: 'v', 36: 'w', 37: 'x', 38: 'y', 39: 'z' };

// Load the model checkpoints
function initLSTM() {
  checkpointsLoaded = false;
  let text = hamlet.toLowerCase();
  let maxlen = 40;

  reader = new deeplearn.CheckpointLoader('./models/hamlet');
  reader.getAllVariables().then(vars => {
    lstmKernel1 = vars['rnn/multi_rnn_cell/cell_0/basic_lstm_cell/weights'];
    lstmBias1 = vars['rnn/multi_rnn_cell/cell_0/basic_lstm_cell/biases'];
>>>>>>> 5dfbf3f4

const reader = new deeplearn.CheckpointLoader('./models/hamlet');
reader.getAllVariables().then(vars => {
  lstmKernel1 = vars['rnn/multi_rnn_cell/cell_0/basic_lstm_cell/weights'];
  lstmBias1 = vars['rnn/multi_rnn_cell/cell_0/basic_lstm_cell/biases'];

<<<<<<< HEAD
  lstmKernel2 = vars['rnn/multi_rnn_cell/cell_1/basic_lstm_cell/weights'];
  lstmBias2 = vars['rnn/multi_rnn_cell/cell_1/basic_lstm_cell/biases'];

  fullyConnectedBiases = vars['fully_connected/biases'];
  fullyConnectedWeights = vars['fully_connected/weights'];
  checkpointsLoaded = true;
});

// Generate Text
let lstm = (data, callback) => {
  const results = [];

  if (!checkpointsLoaded) {
    setTimeout(() => {
      deeplearn.predictNextNumber();
    }, 100);
  } else {

    math.scope((keep, track) => {
      const forgetBias = track(deeplearn.Scalar.new(1.0));
      const lstm1 = math.basicLSTMCell.bind(math, forgetBias, lstmKernel1, lstmBias1);
      const lstm2 = math.basicLSTMCell.bind(math, forgetBias, lstmKernel2, lstmBias2);

      let c = [
        track(deeplearn.Array2D.zeros([1, lstmBias1.shape[0] / 4])),
        track(deeplearn.Array2D.zeros([1, lstmBias2.shape[0] / 4]))
      ];
      let h = [
        track(deeplearn.Array2D.zeros([1, lstmBias1.shape[0] / 4])),
        track(deeplearn.Array2D.zeros([1, lstmBias2.shape[0] / 4]))
      ];

      let userInput = Array.from(data.seed);

      let encoded_input = [];
      userInput.forEach((char, ind) => {
        encoded_input.push(char_indices[char]);
      });

=======
    fullyConnectedBiases = vars['fully_connected/biases'];
    fullyConnectedWeights = vars['fully_connected/weights'];
    checkpointsLoaded = true;
  });
}

// Generate Text
function lstm(data, callback) {
  const results = [];

  if (!checkpointsLoaded) {
    setTimeout(() => {
      predictNextNumber();
    }, 100);
  } else {

    math.scope((keep, track) => {
      const forgetBias = track(deeplearn.Scalar.new(1.0));
      const lstm1 = math.basicLSTMCell.bind(math, forgetBias, lstmKernel1, lstmBias1);
      const lstm2 = math.basicLSTMCell.bind(math, forgetBias, lstmKernel2, lstmBias2);

      let c = [
        track(deeplearn.Array2D.zeros([1, lstmBias1.shape[0] / 4])),
        track(deeplearn.Array2D.zeros([1, lstmBias2.shape[0] / 4]))
      ];
      let h = [
        track(deeplearn.Array2D.zeros([1, lstmBias1.shape[0] / 4])),
        track(deeplearn.Array2D.zeros([1, lstmBias2.shape[0] / 4]))
      ];

      let userInput = Array.from(data.seed);

      let encoded_input = [];
      userInput.forEach((char, ind) => {
        encoded_input.push(char_indices[char]);
      });

>>>>>>> 5dfbf3f4
      let current = 0;
      let input = encoded_input[current];

      for (let i = 0; i < userInput.length + data.length; i++) {
        const onehot = track(deeplearn.Array2D.zeros([1, 40]));
        onehot.set(1.0, 0, input);

        const output = math.multiRNNCell([lstm1, lstm2], onehot, c, h);

        c = output[0];
        h = output[1];

        const outputH = h[1];
        const weightedResult = math.matMul(outputH, fullyConnectedWeights);
        const logits = math.add(weightedResult, fullyConnectedBiases);

        const result = math.argMax(logits).get();


        current++;

<<<<<<< HEAD
        if(current < userInput.length){
=======
        if (current < userInput.length) {
>>>>>>> 5dfbf3f4
          input = encoded_input[current];
        } else {
          results.push(indices_char[result]);
          input = result;
        }

      }
    });
    let output = results.reduce((accumulator, currentValue) => {
      return accumulator + currentValue;
    });

    callback({
      sentence: output
    })

  }

};<|MERGE_RESOLUTION|>--- conflicted
+++ resolved
@@ -1,6 +1,5 @@
 // Generate Text with a LSTM
 
-<<<<<<< HEAD
 
 let lstmKernel1, lstmBias1, lstmKernel2, lstmBias2, fullyConnectedBiases, fullyConnectedWeights;
 
@@ -12,33 +11,12 @@
 
 let char_indices =  {' ': 0, '!': 1, '&': 2, "'": 3, ',': 4, '-': 5, '.': 6, '1': 7, '2': 8, ':': 9, ';': 10, '?': 11, '[': 12, ']': 13, 'a': 14, 'b': 15, 'c': 16, 'd': 17, 'e': 18, 'f': 19, 'g': 20, 'h': 21, 'i': 22, 'j': 23, 'k': 24, 'l': 25, 'm': 26, 'n': 27, 'o': 28, 'p': 29, 'q': 30, 'r': 31, 's': 32, 't': 33, 'u': 34, 'v': 35, 'w': 36, 'x': 37, 'y': 38, 'z': 39}
 let indices_char = {0: ' ', 1: '!', 2: '&', 3: "'", 4: ',', 5: '-', 6: '.', 7: '1', 8: '2', 9: ':', 10: ';', 11: '?', 12: '[', 13: ']', 14: 'a', 15: 'b', 16: 'c', 17: 'd', 18: 'e', 19: 'f', 20: 'g', 21: 'h', 22: 'i', 23: 'j', 24: 'k', 25: 'l', 26: 'm', 27: 'n', 28: 'o', 29: 'p', 30: 'q', 31: 'r', 32: 's', 33: 't', 34: 'u', 35: 'v', 36: 'w', 37: 'x', 38: 'y', 39: 'z'};
-=======
-let math = new deeplearn.NDArrayMathGPU();
-let reader;
-let lstmKernel1, lstmBias1, lstmKernel2, lstmBias2, fullyConnectedBiases, fullyConnectedWeights;
-let checkpointsLoaded;
-
-let char_indices = { ' ': 0, '!': 1, '&': 2, "'": 3, ',': 4, '-': 5, '.': 6, '1': 7, '2': 8, ':': 9, ';': 10, '?': 11, '[': 12, ']': 13, 'a': 14, 'b': 15, 'c': 16, 'd': 17, 'e': 18, 'f': 19, 'g': 20, 'h': 21, 'i': 22, 'j': 23, 'k': 24, 'l': 25, 'm': 26, 'n': 27, 'o': 28, 'p': 29, 'q': 30, 'r': 31, 's': 32, 't': 33, 'u': 34, 'v': 35, 'w': 36, 'x': 37, 'y': 38, 'z': 39 }
-let indices_char = { 0: ' ', 1: '!', 2: '&', 3: "'", 4: ',', 5: '-', 6: '.', 7: '1', 8: '2', 9: ':', 10: ';', 11: '?', 12: '[', 13: ']', 14: 'a', 15: 'b', 16: 'c', 17: 'd', 18: 'e', 19: 'f', 20: 'g', 21: 'h', 22: 'i', 23: 'j', 24: 'k', 25: 'l', 26: 'm', 27: 'n', 28: 'o', 29: 'p', 30: 'q', 31: 'r', 32: 's', 33: 't', 34: 'u', 35: 'v', 36: 'w', 37: 'x', 38: 'y', 39: 'z' };
-
-// Load the model checkpoints
-function initLSTM() {
-  checkpointsLoaded = false;
-  let text = hamlet.toLowerCase();
-  let maxlen = 40;
-
-  reader = new deeplearn.CheckpointLoader('./models/hamlet');
-  reader.getAllVariables().then(vars => {
-    lstmKernel1 = vars['rnn/multi_rnn_cell/cell_0/basic_lstm_cell/weights'];
-    lstmBias1 = vars['rnn/multi_rnn_cell/cell_0/basic_lstm_cell/biases'];
->>>>>>> 5dfbf3f4
 
 const reader = new deeplearn.CheckpointLoader('./models/hamlet');
 reader.getAllVariables().then(vars => {
   lstmKernel1 = vars['rnn/multi_rnn_cell/cell_0/basic_lstm_cell/weights'];
   lstmBias1 = vars['rnn/multi_rnn_cell/cell_0/basic_lstm_cell/biases'];
 
-<<<<<<< HEAD
   lstmKernel2 = vars['rnn/multi_rnn_cell/cell_1/basic_lstm_cell/weights'];
   lstmBias2 = vars['rnn/multi_rnn_cell/cell_1/basic_lstm_cell/biases'];
 
@@ -78,45 +56,6 @@
         encoded_input.push(char_indices[char]);
       });
 
-=======
-    fullyConnectedBiases = vars['fully_connected/biases'];
-    fullyConnectedWeights = vars['fully_connected/weights'];
-    checkpointsLoaded = true;
-  });
-}
-
-// Generate Text
-function lstm(data, callback) {
-  const results = [];
-
-  if (!checkpointsLoaded) {
-    setTimeout(() => {
-      predictNextNumber();
-    }, 100);
-  } else {
-
-    math.scope((keep, track) => {
-      const forgetBias = track(deeplearn.Scalar.new(1.0));
-      const lstm1 = math.basicLSTMCell.bind(math, forgetBias, lstmKernel1, lstmBias1);
-      const lstm2 = math.basicLSTMCell.bind(math, forgetBias, lstmKernel2, lstmBias2);
-
-      let c = [
-        track(deeplearn.Array2D.zeros([1, lstmBias1.shape[0] / 4])),
-        track(deeplearn.Array2D.zeros([1, lstmBias2.shape[0] / 4]))
-      ];
-      let h = [
-        track(deeplearn.Array2D.zeros([1, lstmBias1.shape[0] / 4])),
-        track(deeplearn.Array2D.zeros([1, lstmBias2.shape[0] / 4]))
-      ];
-
-      let userInput = Array.from(data.seed);
-
-      let encoded_input = [];
-      userInput.forEach((char, ind) => {
-        encoded_input.push(char_indices[char]);
-      });
-
->>>>>>> 5dfbf3f4
       let current = 0;
       let input = encoded_input[current];
 
@@ -138,11 +77,7 @@
 
         current++;
 
-<<<<<<< HEAD
-        if(current < userInput.length){
-=======
         if (current < userInput.length) {
->>>>>>> 5dfbf3f4
           input = encoded_input[current];
         } else {
           results.push(indices_char[result]);
