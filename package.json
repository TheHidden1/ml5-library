--- conflicted
+++ resolved
@@ -13,13 +13,9 @@
     "start:dev": "webpack-dev-server --mode development --watch-content-base --open",
     "build": "npm-run-all build:*",
     "build:main": "webpack --output-filename ml5.js",
-<<<<<<< HEAD
     "build:min": "uglifyjs dist/ml5.js -o dist/ml5.min.js",
     "test:dev": "./node_modules/karma/bin/karma start karma.conf.js",
     "test": "./node_modules/karma/bin/karma start karma.conf.js --no-auto-watch --single-run"
-=======
-    "build:min": "uglifyjs dist/ml5.js -o dist/ml5.min.js"
->>>>>>> bc705aae
   },
   "repository": {
     "type": "git",
@@ -52,7 +48,6 @@
     "eslint-plugin-import": "2.9.0",
     "extract-text-webpack-plugin": "4.0.0-beta.0",
     "ghooks": "2.0.2",
-<<<<<<< HEAD
     "jasmine-core": "3.1.0",
     "karma": "2.0.0",
     "karma-chrome-launcher": "2.2.0",
@@ -60,8 +55,6 @@
     "karma-jasmine": "1.1.1",
     "karma-safari-launcher": "1.0.0",
     "karma-webpack": "3.0.0",
-=======
->>>>>>> bc705aae
     "npm-run-all": "4.1.2",
     "regenerator-runtime": "0.11.1",
     "rimraf": "2.6.2",
