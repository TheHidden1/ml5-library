--- conflicted
+++ resolved
@@ -76,14 +76,7 @@
     ]
   },
   "dependencies": {
-<<<<<<< HEAD
-    "@tensorflow/tfjs": "^0.10.0",
-    "deeplearn": "0.5.1",
-    "deeplearn-knn-image-classifier": "0.4.2",
-    "deeplearn-squeezenet": "0.2.0"
-=======
     "@tensorflow-models/posenet": "0.0.1",
     "@tensorflow/tfjs": "0.11.2"
->>>>>>> bc705aae
   }
 }