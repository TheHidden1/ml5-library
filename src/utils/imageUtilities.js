--- conflicted
+++ resolved
@@ -146,9 +146,5 @@
   processVideo,
   cropImage,
   imgToTensor,
-<<<<<<< HEAD
-  isInstanceOfSupportedElement,
-=======
   flipImage
->>>>>>> 2d35106a
 };