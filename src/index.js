// Copyright (c) 2018 ml5
//
// This software is released under the MIT License.
// https://opensource.org/licenses/MIT

import * as tf from '@tensorflow/tfjs';
import * as tfvis from '@tensorflow/tfjs-vis';
import pitchDetection from './PitchDetection/';
import imageClassifier from './ImageClassifier/';
import soundClassifier from './SoundClassifier/';
import KNNClassifier from './KNNClassifier/';
import featureExtractor from './FeatureExtractor/';
import word2vec from './Word2vec/';
import YOLO from './ObjectDetector/YOLO';
import objectDetector from './ObjectDetector';
import poseNet from './PoseNet';
import * as imageUtils from './utils/imageUtilities';
import styleTransfer from './StyleTransfer/';
import charRNN from './CharRNN/';
import pix2pix from './Pix2pix/';
import sketchRNN from './SketchRNN';
import uNet from './UNET';
<<<<<<< HEAD
=======
import CVAE from './CVAE';
import DCGAN from './DCGAN';
>>>>>>> 01a01c2b
import preloadRegister from './utils/p5PreloadHelper';
import { version } from '../package.json';
import sentiment from './Sentiment';
import bodyPix from './BodyPix';
import neuralNetwork from './NeuralNetwork';
import faceApi from './FaceApi';
import kmeans from './KMeans';
import p5Utils from './utils/p5Utils';

const withPreload = {
  charRNN,
  CVAE,
  DCGAN,
  featureExtractor,
  imageClassifier,
  kmeans,
  soundClassifier,
  pitchDetection,
  pix2pix,
  poseNet,
  sketchRNN,
  styleTransfer,
  word2vec,
  YOLO,
  objectDetector,
  uNet,
  sentiment,
  bodyPix,
  faceApi,
};

<<<<<<< HEAD
module.exports = Object.assign({}, preloadRegister(withPreload), {
  uNet,
=======
module.exports = Object.assign({p5Utils}, preloadRegister(withPreload), {
>>>>>>> 01a01c2b
  KNNClassifier,
  ...imageUtils,
  tf,
  tfvis,
  version,
  neuralNetwork,
});<|MERGE_RESOLUTION|>--- conflicted
+++ resolved
@@ -20,11 +20,8 @@
 import pix2pix from './Pix2pix/';
 import sketchRNN from './SketchRNN';
 import uNet from './UNET';
-<<<<<<< HEAD
-=======
 import CVAE from './CVAE';
 import DCGAN from './DCGAN';
->>>>>>> 01a01c2b
 import preloadRegister from './utils/p5PreloadHelper';
 import { version } from '../package.json';
 import sentiment from './Sentiment';
@@ -56,12 +53,7 @@
   faceApi,
 };
 
-<<<<<<< HEAD
-module.exports = Object.assign({}, preloadRegister(withPreload), {
-  uNet,
-=======
 module.exports = Object.assign({p5Utils}, preloadRegister(withPreload), {
->>>>>>> 01a01c2b
   KNNClassifier,
   ...imageUtils,
   tf,
