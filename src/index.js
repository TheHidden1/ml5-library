// Copyright (c) 2018 ml5
//
// This software is released under the MIT License.
// https://opensource.org/licenses/MIT

import * as tf from '@tensorflow/tfjs';
import pitchDetection from './PitchDetection/';
import imageClassifier from './ImageClassifier/';
import KNNClassifier from './KNNClassifier/';
import featureExtractor from './FeatureExtractor/';
import word2vec from './Word2vec/';
import YOLO from './YOLO';
import poseNet from './PoseNet';
import * as imageUtils from './utils/imageUtilities';
import styleTransfer from './StyleTransfer/';
import charRNN from './CharRNN/';
import pix2pix from './Pix2pix/';
import sketchRNN from './SketchRNN';
import preloadRegister from './utils/p5PreloadHelper';
import { version } from '../package.json';

const withPreload = {
  charRNN,
  featureExtractor,
  imageClassifier,
  pitchDetection,
  pix2pix,
  poseNet,
<<<<<<< HEAD
  SketchRNN,
=======
  sketchRNN,
>>>>>>> 2c55e255
  styleTransfer,
  word2vec,
  YOLO,
};

module.exports = Object.assign({}, preloadRegister(withPreload), {
  KNNClassifier,
  ...imageUtils,
  tf,
  version,
});<|MERGE_RESOLUTION|>--- conflicted
+++ resolved
@@ -26,11 +26,7 @@
   pitchDetection,
   pix2pix,
   poseNet,
-<<<<<<< HEAD
-  SketchRNN,
-=======
   sketchRNN,
->>>>>>> 2c55e255
   styleTransfer,
   word2vec,
   YOLO,
